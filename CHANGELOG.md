--- conflicted
+++ resolved
@@ -7,11 +7,8 @@
 
 - [`Feature`] Added `String()` method to `Ed25519PrivateKey` and `Secp256k1PrivateKey` which exports the private key in the AIP-80 format
 - [`Fix`] Add missing `Version` field to Event struct
-<<<<<<< HEAD
+- [`Deps`] Update dependencies including go crypto for security purposes
 - [`Fix`] Add `MarshalJSON` support for `HexBytes` to match custom `UnmarshalJSON` logic
-=======
-- [`Deps`] Update dependencies including go crypto for security purposes
->>>>>>> 9bb76727
 
 # v1.6.2 (3/28/2025)
 
