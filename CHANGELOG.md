--- conflicted
+++ resolved
@@ -7,11 +7,8 @@
 - [`Fix`] Parse GenesisTransaction properly
 - [`Fix`] Ensure if no block transactions are requested, it doesn't fail to fetch a block
 - [`Doc`] Fix comment from milliseconds to microseconds
-<<<<<<< HEAD
+- [`Fix`] Fix GUID parsing for events
 - Use ed25519-consensus to ensure signatures are verified in a ZIP215 compatible way
-=======
-- [`Fix`] Fix GUID parsing for events
->>>>>>> 6d00be37
 
 # v0.6.0 (6/28/2024)
 - [`Breaking`] Change type from Transaction to CommittedTransaction for cases that it's known they're committed
