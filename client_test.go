package aptos

import (
<<<<<<< HEAD
=======
	"github.com/aptos-labs/aptos-go-sdk/api"
	"github.com/aptos-labs/aptos-go-sdk/bcs"
>>>>>>> ef0d0c8a
	"testing"

	"github.com/aptos-labs/aptos-go-sdk/api"

	"github.com/stretchr/testify/assert"
)

const (
	singleSignerScript = "a11ceb0b060000000701000402040a030e0c041a04051e20073e30086e2000000001010204010001000308000104030401000105050601000002010203060c0305010b0001080101080102060c03010b0001090002050b00010900000a6170746f735f636f696e04636f696e04436f696e094170746f73436f696e087769746864726177076465706f7369740000000000000000000000000000000000000000000000000000000000000001000001080b000b0138000c030b020b03380102"
	fundAmount         = 100_000_000
	vmStatusSuccess    = "Executed successfully"
)

var TestSigners map[string]func() (TransactionSigner, error)

func init() {
	TestSigners = make(map[string]func() (TransactionSigner, error))
	TestSigners["Legacy Ed25519"] = func() (TransactionSigner, error) {
		signer, err := NewEd25519Account()
		return any(signer).(TransactionSigner), err
	}
	TestSigners["Single Sender Ed25519"] = func() (TransactionSigner, error) {
		signer, err := NewEd25519SingleSenderAccount()
		return any(signer).(TransactionSigner), err
	}
	TestSigners["Single Sender Secp256k1"] = func() (TransactionSigner, error) {
		signer, err := NewSecp256k1Account()
		return any(signer).(TransactionSigner), err
	}
	TestSigners["MultiKey"] = func() (TransactionSigner, error) {
		signer, err := NewMultiKeyTestSigner(3, 2)
		return any(signer).(TransactionSigner), err
	}
	/* TODO: MultiEd25519 is not supported ATM
	TestSigners["MultiEd25519"] = func() (TransactionSigner, error) {
		signer, err := NewMultiEd25519Signer(3, 2)
		return any(signer).(TransactionSigner), err
	}
	*/
}

func TestNamedConfig(t *testing.T) {
	names := []string{"mainnet", "devnet", "testnet", "localnet"}
	for _, name := range names {
		assert.Equal(t, name, NamedNetworks[name].Name)
	}
}

func TestAptosClientHeaderValue(t *testing.T) {
	assert.Greater(t, len(ClientHeaderValue), 0)
	assert.NotEqual(t, "aptos-go-sdk/unk", ClientHeaderValue)
}

func Test_EntryFunctionFlow(t *testing.T) {
	completed := make(chan bool)
	for name, signer := range TestSigners {
		println("Entry function:", name)
		go func() {
			testTransaction(t, signer, submitEntryFunction)
			completed <- true
		}()
	}

	for i := 0; i < len(TestSigners); i++ {
		<-completed
	}
}

<<<<<<< HEAD
func Test_EntryFunctionSimulation(t *testing.T) {
	for name, signer := range TestSigners {
		println("Entry function:", name)
		testTransactionSimulation(t, signer, submitEntryFunction)
	}
}

func Test_Ed25519_ScriptFlow(t *testing.T) {
=======
func Test_ScriptFlow(t *testing.T) {
	completed := make(chan bool)
>>>>>>> ef0d0c8a
	for name, signer := range TestSigners {
		println("Script:", name)
		go func() {
			testTransaction(t, signer, submitScript)
			completed <- true
		}()
	}

	for i := 0; i < len(TestSigners); i++ {
		<-completed
	}
}

func Test_Ed25519_ScriptSimulation(t *testing.T) {
	for name, signer := range TestSigners {
		println("Script:", name)
		testTransactionSimulation(t, signer, submitScript)
	}
}

func setupIntegrationTest(t *testing.T, createAccount func() (TransactionSigner, error)) (*Client, TransactionSigner) {
	// All of these run against localnet
	if testing.Short() {
		t.Skip("integration test expects network connection to localnet")
	}
	// Create a client
	client, err := createTestClient()
	assert.NoError(t, err)

	// Verify chain id retrieval works
	chainId, err := client.GetChainId()
	assert.NoError(t, err)
	if testConfig == DevnetConfig {
		assert.Greater(t, chainId, LocalnetConfig.ChainId)
	} else {
		assert.Equal(t, testConfig.ChainId, chainId)
	}

	// Verify gas estimation works
	_, err = client.EstimateGasPrice()
	assert.NoError(t, err)

	// Create an account
	account, err := createAccount()
	assert.NoError(t, err)

	// Fund the account with 1 APT
	err = client.Fund(account.AccountAddress(), fundAmount)
	assert.NoError(t, err)

	return client, account
}

func testTransaction(t *testing.T, createAccount func() (TransactionSigner, error), buildTransaction func(t *testing.T, client *Client, sender TransactionSigner, options ...any) (*RawTransaction, error)) {
	client, account := setupIntegrationTest(t, createAccount)

	// Build transaction
	rawTxn, err := buildTransaction(t, client, account)
	assert.NoError(t, err)

	// Sign transaction
	signedTxn, err := rawTxn.SignedTransaction(account)
	assert.NoError(t, err)

	// Send transaction
	result, err := client.SubmitTransaction(signedTxn)
	assert.NoError(t, err)

	hash := result.Hash

	// Wait for the transaction
	_, err = client.WaitForTransaction(hash)
	assert.NoError(t, err)

	// Read transaction by hash
	txn, err := client.TransactionByHash(hash)
	assert.NoError(t, err)

	// Read transaction by version
	userTxn, _ := txn.Inner.(*api.UserTransaction)
	version := userTxn.Version

	// Load the transaction again
	txnByVersion, err := client.TransactionByVersion(version)
	assert.NoError(t, err)

	// Assert that both are the same
	assert.Equal(t, txn, txnByVersion)
}

func testTransactionSimulation(t *testing.T, createAccount func() (TransactionSigner, error), buildTransaction func(t *testing.T, client *Client, sender TransactionSigner, options ...any) (*RawTransaction, error)) {
	client, account := setupIntegrationTest(t, createAccount)

	// Simulate transaction (no options)
	rawTxn, err := buildTransaction(t, client, account)
	assert.NoError(t, err)
	simulatedTxn, err := client.SimulateTransaction(rawTxn, account)
	switch account.(type) {
	case *MultiKeyTestSigner:
		// multikey simulation currently not supported
		assert.Error(t, err)
		assert.ErrorContains(t, err, "currently unsupported sender derivation scheme")
		return // skip rest of the tests
	default:
		assert.NoError(t, err)
		assert.Equal(t, *(*simulatedTxn)[0].TxnSuccess(), true)
		assert.Equal(t, (*simulatedTxn)[0].VmStatus, vmStatusSuccess)
		assert.Greater(t, (*simulatedTxn)[0].GasUsed, uint64(0))
	}

	// simulate transaction (esimate gas unit price)
	rawTxnZeroGasUnitPrice, err := buildTransaction(t, client, account, GasUnitPrice(0))
	assert.NoError(t, err)
	simulatedTxn, err = client.SimulateTransaction(rawTxnZeroGasUnitPrice, account, EstimateGasUnitPrice(true))
	assert.NoError(t, err)
	assert.Equal(t, *(*simulatedTxn)[0].TxnSuccess(), true)
	assert.Equal(t, (*simulatedTxn)[0].VmStatus, vmStatusSuccess)
	estimatedGasUnitPrice := (*simulatedTxn)[0].GasUnitPrice
	assert.Greater(t, estimatedGasUnitPrice, uint64(0))

	// simulate transaction (esimate max gas amount)
	rawTxnZeroMaxGasAmount, err := buildTransaction(t, client, account, MaxGasAmount(0))
	assert.NoError(t, err)
	simulatedTxn, err = client.SimulateTransaction(rawTxnZeroMaxGasAmount, account, EstimateMaxGasAmount(true))
	assert.NoError(t, err)
	assert.Equal(t, *(*simulatedTxn)[0].TxnSuccess(), true)
	assert.Equal(t, (*simulatedTxn)[0].VmStatus, vmStatusSuccess)
	assert.Greater(t, (*simulatedTxn)[0].MaxGasAmount, uint64(0))

	// simulate transaction (esimate prioritized gas unit price and max gas amount)
	rawTxnZeroGasConfig, err := buildTransaction(t, client, account, GasUnitPrice(0), MaxGasAmount(0))
	assert.NoError(t, err)
	simulatedTxn, err = client.SimulateTransaction(rawTxnZeroGasConfig, account, EstimatePrioritizedGasUnitPrice(true), EstimateMaxGasAmount(true))
	assert.NoError(t, err)
	assert.Equal(t, *(*simulatedTxn)[0].TxnSuccess(), true)
	assert.Equal(t, (*simulatedTxn)[0].VmStatus, vmStatusSuccess)
	assert.Greater(t, (*simulatedTxn)[0].GasUnitPrice, estimatedGasUnitPrice) // should be greater than previous estimate
	assert.Greater(t, (*simulatedTxn)[0].MaxGasAmount, uint64(0))
}

func TestAPTTransferTransaction(t *testing.T) {
	sender, err := NewEd25519Account()
	assert.NoError(t, err)
	dest, err := NewEd25519Account()
	assert.NoError(t, err)

	client, err := createTestClient()
	assert.NoError(t, err)
	signedTxn, err := APTTransferTransaction(client, sender, dest.Address, 1337, MaxGasAmount(123123), GasUnitPrice(111), ExpirationSeconds(42), ChainIdOption(71), SequenceNumber(31337))
	assert.NoError(t, err)
	assert.NotNil(t, signedTxn)

	// use defaults for: max gas amount, gas unit price
	signedTxn, err = APTTransferTransaction(client, sender, dest.Address, 1337, ExpirationSeconds(42), ChainIdOption(71), SequenceNumber(31337))
	assert.NoError(t, err)
	assert.NotNil(t, signedTxn)
}

func Test_Indexer(t *testing.T) {
	client, err := createTestClient()
	assert.NoError(t, err)

	// Fund account
	account, err := NewEd25519Account()
	assert.NoError(t, err)

	err = client.Fund(account.AccountAddress(), 10)
	assert.NoError(t, err)

	balance, err := client.AccountAPTBalance(account.AccountAddress())
	assert.NoError(t, err)

	// TODO: May need to wait on indexer for this one
	coins, err := client.GetCoinBalances(account.AccountAddress())
	assert.NoError(t, err)
	switch len(coins) {
	case 0:
	// TODO we need to wait on the indexer, we'll skip for now
	case 1:
		expectedBalance := CoinBalance{
			CoinType: "0x1::aptos_coin::AptosCoin",
			Amount:   balance,
		}

		assert.Equal(t, expectedBalance, coins[0])
	default:
		panic("Unexpected amount of coins")
	}

	// Get current version
	status, err := client.GetProcessorStatus("default_processor")
	assert.NoError(t, err)
	// TODO: When we have waiting on indexer, we can add this check to be more accurate
	assert.GreaterOrEqual(t, status, uint64(0))
}

func Test_Block(t *testing.T) {
	client, err := createTestClient()
	assert.NoError(t, err)
	info, err := client.Info()
	assert.NoError(t, err)

	// TODO: I need to add hardcoded testing sets for these conversions
	numToCheck := uint64(10)
	blockHeight := info.BlockHeight()

	completed := make(chan bool, numToCheck)

	for i := uint64(0); i < numToCheck; i++ {
		go func() {
			blockNumber := blockHeight - i
			println("BLOCK:", blockNumber)
			blockByHeight, err := client.BlockByHeight(blockNumber, true)
			assert.NoError(t, err)

			assert.Equal(t, blockNumber, blockByHeight.BlockHeight)

			// Block should always be last - first + 1 (since they would be 1 if they're the same (inclusive)
			assert.Equal(t, 1+blockByHeight.LastVersion-blockByHeight.FirstVersion, uint64(len(blockByHeight.Transactions)))

			// Version should be the same
			blockByVersion, err := client.BlockByVersion(blockByHeight.FirstVersion, true)
			assert.NoError(t, err)

			assert.Equal(t, blockByHeight, blockByVersion)
			completed <- true
		}()
	}

	for i := uint64(0); i < numToCheck; i++ {
		<-completed
	}
}

func Test_Account(t *testing.T) {
	client, err := createTestClient()
	assert.NoError(t, err)
	account, err := client.Account(AccountOne)
	assert.NoError(t, err)
	sequenceNumber, err := account.SequenceNumber()
	assert.NoError(t, err)
	assert.Equal(t, uint64(0), sequenceNumber)
	authKey, err := account.AuthenticationKey()
	assert.NoError(t, err)
	assert.Equal(t, AccountOne[:], authKey[:])
}

func Test_Transactions(t *testing.T) {
	client, err := createTestClient()
	assert.NoError(t, err)

	start := uint64(1)
	count := uint64(2)
	// Specific 2 should only give 2
	transactions, err := client.Transactions(&start, &count)
	assert.NoError(t, err)
	assert.Len(t, transactions, 2)

	// This will give the latest 2
	transactions, err = client.Transactions(nil, &count)
	assert.NoError(t, err)
	assert.Len(t, transactions, 2)

	// This will give the 25 from 2
	transactions, err = client.Transactions(&start, nil)
	assert.NoError(t, err)
	assert.Len(t, transactions, 25)

	// This will give the latest 25
	transactions, err = client.Transactions(nil, nil)
	assert.NoError(t, err)
	assert.Len(t, transactions, 25)
}

func Test_Info(t *testing.T) {
	client, err := createTestClient()
	assert.NoError(t, err)

	info, err := client.Info()
	assert.NoError(t, err)
	assert.Greater(t, info.BlockHeight(), uint64(0))
}

func Test_AccountResources(t *testing.T) {
	client, err := createTestClient()
	assert.NoError(t, err)

	resources, err := client.AccountResources(AccountOne)
	assert.NoError(t, err)
	assert.Greater(t, len(resources), 0)

	resourcesBcs, err := client.AccountResourcesBCS(AccountOne)
	assert.NoError(t, err)
	assert.Greater(t, len(resourcesBcs), 0)
}

func Test_Concurrent_Submission(t *testing.T) {
	const numTxns = uint64(10)

	client, err := NewClient(DevnetConfig)
	assert.NoError(t, err)

	account1, err := NewEd25519Account()
	assert.NoError(t, err)
	account2, err := NewEd25519Account()
	assert.NoError(t, err)

	err = client.Fund(account1.AccountAddress(), 100_000_000)
	assert.NoError(t, err)
	err = client.Fund(account2.AccountAddress(), 0)
	assert.NoError(t, err)

	// start submission goroutine
	payloads := make(chan TransactionSubmissionPayload)
	results := make(chan TransactionSubmissionResponse)
	go client.nodeClient.BuildSignAndSubmitTransactions(account1, payloads, results)

	transferAmount, err := bcs.SerializeU64(100)

	// Generate transactions
	for i := uint64(0); i < numTxns; i++ {
		payloads <- TransactionSubmissionPayload{
			Id:   i,
			Type: TransactionSubmissionTypeSingle, // TODO: not needed?
			Inner: TransactionPayload{Payload: &EntryFunction{
				Module:   ModuleId{Address: AccountOne, Name: "aptos_account"},
				Function: "transfer",
				ArgTypes: []TypeTag{},
				Args:     [][]byte{AccountOne[:], transferAmount},
			}},
		}
	}

	// Start waiting on txns
	// TODO: These final steps should be concurrent rather than serial like this
	waitResults := make(chan ConcResponse[*api.UserTransaction], numTxns)

	// It's interesting, this had to be wrapped in a goroutine to ensure blocking on results dont' block
	go func() {
		for response := range results {
			assert.NoError(t, response.Err)

			go fetch[*api.UserTransaction](func() (*api.UserTransaction, error) {
				return client.WaitForTransaction(response.Response.Hash)
			}, waitResults)
		}
	}()

	// Wait on all the results, recording the succeeding ones
	txnMap := make(map[uint64]bool)

	// We could wait on a close, but I'm going to be a little pickier here
	for i := uint64(0); i < numTxns; i++ {
		response := <-waitResults
		assert.NoError(t, response.Err)
		assert.True(t, response.Result.Success)
		txnMap[response.Result.SequenceNumber] = true
	}

	// Check all transactions were successful from [0-numTxns)
	for i := uint64(0); i < numTxns; i++ {
		assert.True(t, txnMap[i])
	}
}

func TestClient_BlockByHeight(t *testing.T) {
	client, err := createTestClient()
	assert.NoError(t, err)

	_, err = client.BlockByHeight(1, true)
	assert.NoError(t, err)
}

func submitEntryFunction(_ *testing.T, client *Client, sender TransactionSigner, options ...any) (*RawTransaction, error) {
	return APTTransferTransaction(client, sender, AccountOne, 100, options...)
}

func submitScript(t *testing.T, client *Client, sender TransactionSigner, options ...any) (*RawTransaction, error) {
	scriptBytes, err := ParseHex(singleSignerScript)
	assert.NoError(t, err)

	amount := uint64(1)
	dest := AccountOne

	rawTxn, err := client.BuildTransaction(sender.AccountAddress(),
		TransactionPayload{Payload: &Script{
			Code:     scriptBytes,
			ArgTypes: []TypeTag{},
			Args: []ScriptArgument{{
				Variant: ScriptArgumentU64,
				Value:   amount,
			}, {
				Variant: ScriptArgumentAddress,
				Value:   dest,
			}},
		}},
		options...,
	)
	if err != nil {
		return nil, err
	}

	return rawTxn, nil
}<|MERGE_RESOLUTION|>--- conflicted
+++ resolved
@@ -1,15 +1,10 @@
 package aptos
 
 import (
-<<<<<<< HEAD
-=======
+	"testing"
+
 	"github.com/aptos-labs/aptos-go-sdk/api"
 	"github.com/aptos-labs/aptos-go-sdk/bcs"
->>>>>>> ef0d0c8a
-	"testing"
-
-	"github.com/aptos-labs/aptos-go-sdk/api"
-
 	"github.com/stretchr/testify/assert"
 )
 
@@ -74,7 +69,6 @@
 	}
 }
 
-<<<<<<< HEAD
 func Test_EntryFunctionSimulation(t *testing.T) {
 	for name, signer := range TestSigners {
 		println("Entry function:", name)
@@ -82,11 +76,8 @@
 	}
 }
 
-func Test_Ed25519_ScriptFlow(t *testing.T) {
-=======
 func Test_ScriptFlow(t *testing.T) {
 	completed := make(chan bool)
->>>>>>> ef0d0c8a
 	for name, signer := range TestSigners {
 		println("Script:", name)
 		go func() {
